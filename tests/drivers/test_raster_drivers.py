--- conflicted
+++ resolved
@@ -5,13 +5,9 @@
 
 import numpy as np
 
-<<<<<<< HEAD
-DRIVERS = ['sqlite']
-=======
 from terracotta import exceptions
 
-DRIVERS = ['sqlite', 'mysql']
->>>>>>> 0f975e78
+DRIVERS = ['sqlite']  # A single MetaStore suffices for testing the RasterStore
 METADATA_KEYS = ('bounds', 'range', 'mean', 'stdev', 'percentiles', 'metadata')
 
 
