import os

import pytest

import numpy as np
import rasterio


def pytest_configure(config):
    os.environ['TC_TESTING'] = '1'


def pytest_unconfigure(config):
    os.environ['TC_TESTING'] = '0'


@pytest.fixture(autouse=True)
def restore_settings():
    import terracotta
    from terracotta.config import TerracottaSettings

    try:
        yield
    finally:
        terracotta._settings = TerracottaSettings()
        terracotta._overwritten_settings = set()


def cloud_optimize(raster_file, outfile):
    import math
    import contextlib
    import rasterio
    import rasterio.io
    import rasterio.shutil

    COG_PROFILE = {
        'count': 1,
        'driver': 'GTiff',
        'interleave': 'pixel',
        'tiled': True,
        'blockxsize': 256,
        'blockysize': 256,
        'compress': 'DEFLATE',
        'photometric': 'MINISBLACK',
        'BIGTIFF': 'IF_SAFER'
    }

    with contextlib.ExitStack() as es:
        es.enter_context(rasterio.Env(
            GDAL_TIFF_INTERNAL_MASK=True,
            GDAL_TIFF_OVR_BLOCKSIZE=256,
        ))
        src = es.enter_context(rasterio.open(str(raster_file)))

        profile = src.profile.copy()
        profile.update(COG_PROFILE)

        memfile = es.enter_context(rasterio.io.MemoryFile())
        dst = es.enter_context(memfile.open(**profile))

        dst.write(src.read())

        max_overview_level = math.ceil(math.log2(max(
            dst.height // profile['blockysize'],
            dst.width // profile['blockxsize']
        )))

        overviews = [2 ** j for j in range(1, max_overview_level + 1)]
        rs_method = rasterio.enums.Resampling.nearest
        dst.build_overviews(overviews, rs_method)
        rasterio.shutil.copy(dst, str(outfile), copy_src_overviews=True, **COG_PROFILE)


@pytest.fixture(scope='session')
def raster_file(tmpdir_factory):
    import affine

    raster_data = np.arange(-128 * 256, 128 * 256, dtype='int16').reshape(256, 256)

    profile = {
        'driver': 'GTiff',
        'dtype': 'int16',
        'nodata': 10000,
        'width': raster_data.shape[1],
        'height': raster_data.shape[0],
        'count': 1,
        'crs': {'init': 'epsg:32637'},
        'transform': affine.Affine(
            2.0, 0.0, 694920.0,
            0.0, -2.0, 2055666.0
        )
    }

    outpath = tmpdir_factory.mktemp('raster')
    unoptimized_raster = outpath.join('img-raw.tif')
    with rasterio.open(str(unoptimized_raster), 'w', **profile) as dst:
        dst.write(raster_data, 1)

    optimized_raster = outpath.join('img.tif')
    cloud_optimize(unoptimized_raster, optimized_raster)

    return optimized_raster


@pytest.fixture(scope='session')
def big_raster_file(tmpdir_factory):
    import affine

    np.random.seed(17)
    raster_data = np.random.randint(0, np.iinfo(np.uint16).max, size=(1024, 1024), dtype='uint16')

    # include some big nodata regions
    ix, iy = np.indices(raster_data.shape)
    circular_mask = np.sqrt((ix - raster_data.shape[0] / 2) ** 2
                            + (iy - raster_data.shape[1] / 2) ** 2) > 400
    raster_data[circular_mask] = 0
    raster_data[200:600, 400:800] = 0
    raster_data[500, :] = 0

    profile = {
        'driver': 'GTiff',
        'dtype': 'uint16',
        'nodata': 0,
        'width': raster_data.shape[1],
        'height': raster_data.shape[0],
        'count': 1,
        'crs': {'init': 'epsg:32637'},
        'transform': affine.Affine(
            2.0, 0.0, 694920.0,
            0.0, -2.0, 2055666.0
        )
    }

    outpath = tmpdir_factory.mktemp('raster')
    unoptimized_raster = outpath.join('img-raw.tif')
    with rasterio.open(str(unoptimized_raster), 'w', **profile) as dst:
        dst.write(raster_data, 1)

    optimized_raster = outpath.join('img.tif')
    cloud_optimize(unoptimized_raster, optimized_raster)

    return optimized_raster


@pytest.fixture(scope='session')
def unoptimized_raster_file(tmpdir_factory):
    import affine

    np.random.seed(17)
    raster_data = np.random.randint(0, np.iinfo(np.uint16).max, size=(1024, 1024), dtype='uint16')

    # include some big nodata regions
    ix, iy = np.indices(raster_data.shape)
    circular_mask = np.sqrt((ix - raster_data.shape[0] / 2) ** 2
                            + (iy - raster_data.shape[1] / 2) ** 2) > 400
    raster_data[circular_mask] = 0
    raster_data[200:600, 400:800] = 0
    raster_data[500, :] = 0

    profile = {
        'driver': 'GTiff',
        'dtype': 'uint16',
        'nodata': 0,
        'width': raster_data.shape[1],
        'height': raster_data.shape[0],
        'count': 1,
        'crs': {'init': 'epsg:32637'},
        'transform': affine.Affine(
            2.0, 0.0, 694920.0,
            0.0, -2.0, 2055666.0
        )
    }

    outpath = tmpdir_factory.mktemp('raster')
    unoptimized_raster = outpath.join('img-raw.tif')
    with rasterio.open(str(unoptimized_raster), 'w', **profile) as dst:
        dst.write(raster_data, 1)

    return unoptimized_raster


@pytest.fixture(scope='session')
def invalid_raster_file(tmpdir_factory):
    """A raster file that is all nodata"""
    import affine

    raster_data = np.full((256, 256), 0, dtype='uint16')
    profile = {
        'driver': 'GTiff',
        'dtype': 'uint16',
        'nodata': 0,
        'width': raster_data.shape[1],
        'height': raster_data.shape[0],
        'count': 1,
        'crs': {'init': 'epsg:32637'},
        'transform': affine.Affine(
            2.0, 0.0, 694920.0,
            0.0, -2.0, 2055666.0
        )
    }

    outpath = tmpdir_factory.mktemp('raster')
    unoptimized_raster = outpath.join('img-raw.tif')
    with rasterio.open(str(unoptimized_raster), 'w', **profile) as dst:
        dst.write(raster_data, 1)

    optimized_raster = outpath.join('img.tif')
    cloud_optimize(unoptimized_raster, optimized_raster)

    return optimized_raster


@pytest.fixture(scope='session')
def raster_file_xyz(raster_file):
    import rasterio
    import rasterio.warp
    import mercantile

    with rasterio.open(str(raster_file)) as src:
        raster_bounds = rasterio.warp.transform_bounds(src.crs, 'epsg:4326', *src.bounds)
    raster_center_x = (raster_bounds[0] + raster_bounds[2]) / 2
    raster_center_y = (raster_bounds[1] + raster_bounds[3]) / 2

    zoom = 12
    tile = mercantile.tile(raster_center_x, raster_center_y, zoom)
    return (tile.x, tile.y, zoom)


@pytest.fixture(scope='session')
def raster_file_xyz_lowzoom(raster_file):
    import rasterio
    import rasterio.warp
    import mercantile

    with rasterio.open(str(raster_file)) as src:
        raster_bounds = rasterio.warp.transform_bounds(src.crs, 'epsg:4326', *src.bounds)
    raster_center_x = (raster_bounds[0] + raster_bounds[2]) / 2
    raster_center_y = (raster_bounds[1] + raster_bounds[3]) / 2

    zoom = 10
    tile = mercantile.tile(raster_center_x, raster_center_y, zoom)
    return (tile.x, tile.y, zoom)


@pytest.fixture(scope='session')
def read_only_database(raster_file, tmpdir_factory):
    from terracotta import get_driver

<<<<<<< HEAD
    keys = ['key1', 'key2']
=======
    keys = ['key1', 'akey', 'key2']
>>>>>>> d57c0568
    key_descriptions = {
        'key2': 'key2'
    }

    dbpath = tmpdir_factory.mktemp('db').join('db-readonly.sqlite')
    driver = get_driver(dbpath, provider='sqlite')
    driver.create(keys, key_descriptions=key_descriptions)

    metadata = driver.compute_metadata(str(raster_file), extra_metadata=['extra_data'])

    with driver.connect():
<<<<<<< HEAD
        driver.insert(('val11', 'val12'), str(raster_file), metadata=metadata)
        driver.insert(('val21', 'val22'), str(raster_file))
        driver.insert(('val21', 'val23'), str(raster_file))
        driver.insert(('val21', 'val24'), str(raster_file))
=======
        driver.insert(('val11', 'x', 'val12'), str(raster_file), metadata=metadata)
        driver.insert(('val21', 'x', 'val22'), str(raster_file))
        driver.insert(('val21', 'x', 'val23'), str(raster_file))
        driver.insert(('val21', 'x', 'val24'), str(raster_file))
>>>>>>> d57c0568

    return dbpath


@pytest.fixture()
def use_read_only_database(read_only_database, monkeypatch):
    import terracotta
    terracotta.update_settings(DRIVER_PATH=str(read_only_database))<|MERGE_RESOLUTION|>--- conflicted
+++ resolved
@@ -246,11 +246,7 @@
 def read_only_database(raster_file, tmpdir_factory):
     from terracotta import get_driver
 
-<<<<<<< HEAD
-    keys = ['key1', 'key2']
-=======
     keys = ['key1', 'akey', 'key2']
->>>>>>> d57c0568
     key_descriptions = {
         'key2': 'key2'
     }
@@ -262,17 +258,10 @@
     metadata = driver.compute_metadata(str(raster_file), extra_metadata=['extra_data'])
 
     with driver.connect():
-<<<<<<< HEAD
-        driver.insert(('val11', 'val12'), str(raster_file), metadata=metadata)
-        driver.insert(('val21', 'val22'), str(raster_file))
-        driver.insert(('val21', 'val23'), str(raster_file))
-        driver.insert(('val21', 'val24'), str(raster_file))
-=======
         driver.insert(('val11', 'x', 'val12'), str(raster_file), metadata=metadata)
         driver.insert(('val21', 'x', 'val22'), str(raster_file))
         driver.insert(('val21', 'x', 'val23'), str(raster_file))
         driver.insert(('val21', 'x', 'val24'), str(raster_file))
->>>>>>> d57c0568
 
     return dbpath
 
