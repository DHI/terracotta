--- conflicted
+++ resolved
@@ -48,13 +48,20 @@
 class TileStore:
     """Stores information about datasets and caches access to tiles."""
 
-    def __init__(self, cfg_path):
-        cfg = configparser.ConfigParser()
-        cfg.read(cfg_path)
-        options = config.parse_options(cfg)
-
-        self._datasets = self._make_datasets(cfg)
-        self._cache = LFUCache(options['tile_cache_size'])
+    def __init__(self, cfg_file=None, datasets=None, cache_size=None):
+        if cfg_file is not None:
+            cfg = configparser.ConfigParser()
+            cfg.read(cfg_file)
+            options = config.parse_options(cfg)
+
+            self._datasets = self._make_datasets(cfg)
+            self._cache = LFUCache(options['tile_cache_size'])
+        elif datasets is not None:
+            self._datasets = datasets
+            cache_size = cache_size or config.DEFAULT_CACHE_SIZE
+            self._cache = LFUCache(cache_size)
+        else:
+            raise ValueError('TileStore must be initialized with either a cfg_file or dict of datasets')
 
     @staticmethod
     def _make_datasets(cfg):
@@ -102,24 +109,8 @@
     def get_classes(self, dataset):
         val_range = self._datasets[dataset]['meta']['range']
 
-<<<<<<< HEAD
-        file_info = {}
-        files = os.listdir(path)
-        matches = map(regex.match, files)
-        matches = [x for x in matches if x is not None]
-        if not matches:
-            raise ValueError('no files matched {} in {}'.format(regex.pattern, path))
-        if timestepped:
-            file_info['timesteps'] = {}
-            for m in matches:
-                timestep = m.group('timestamp')
-                # Only support 1 file per timestep for now
-                assert timestep not in file_info['timesteps'], timestep
-                file_info['timesteps'][timestep] = os.path.join(path, m.group(0))
-=======
         if self._datasets[dataset]['categorical']:
             classes = dict(self._datasets[dataset]['classes'])
->>>>>>> a9f417c3
         else:
             classes = dict(zip(('min', 'max'), val_range))
 
