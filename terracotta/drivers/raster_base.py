"""drivers/raster_base.py

Base class for drivers operating on physical raster files.
"""

from typing import (Any, Union, Mapping, Sequence, Dict, List, Tuple,
                    TypeVar, Optional, cast, TYPE_CHECKING)
from abc import abstractmethod
import contextlib
import operator
import math
import sys
import warnings

import numpy as np
from cachetools import cachedmethod, LRUCache
from affine import Affine

if TYPE_CHECKING:
    from rasterio.io import DatasetReader  # noqa: F401

try:
    from crick import TDigest, SummaryStats
    has_crick = True
except ImportError:
    has_crick = False

from terracotta import get_settings, exceptions, image
from terracotta.drivers.base import requires_connection, Driver
from terracotta.profile import trace

Number = TypeVar('Number', int, float)


class RasterDriver(Driver):
    """Mixin that implements methods to load raster data from disk.

    get_datasets has to return path to raster file as sole dict value.
    """
    LARGE_RASTER_THRESHOLD: int = 10980 * 10980

    @abstractmethod
    def __init__(self, *args: Any, **kwargs: Any) -> None:
        settings = get_settings()
        self._raster_cache = LRUCache(settings.RASTER_CACHE_SIZE, getsizeof=sys.getsizeof)
        super(RasterDriver, self).__init__(*args, **kwargs)

    def _key_dict_to_sequence(self, keys: Union[Mapping[str, Any], Sequence[Any]]
                              ) -> List[Any]:
        try:
            keys_as_mapping = cast(Mapping[str, Any], keys)
            return [keys_as_mapping[key] for key in self.available_keys]
        except TypeError:  # not a mapping
            return list(keys)
        except KeyError as exc:
            raise exceptions.UnknownKeyError('Encountered unknown key') from exc

    @staticmethod
    def _hull_candidate_mask(mask: np.ndarray) -> np.ndarray:
        """Returns a reduced boolean mask to speed up convex hull computations.

        Exploits the fact that only the first and last elements of each row and column
        can contribute to the convex hull of a dataset.
        """
        assert mask.ndim == 2
        assert mask.dtype == np.bool

        nx, ny = mask.shape
        out = np.zeros_like(mask)

        # these operations do not short-circuit, but seems to be the best we can do
        # NOTE: argmax returns 0 if a slice is all True or all False
        first_row = np.argmax(mask, axis=0)
        last_row = nx - 1 - np.argmax(mask[::-1, :], axis=0)
        first_col = np.argmax(mask, axis=1)
        last_col = ny - 1 - np.argmax(mask[:, ::-1], axis=1)

        all_rows = np.arange(nx)
        all_cols = np.arange(ny)

        out[first_row, all_cols] = out[last_row, all_cols] = True
        out[all_rows, first_col] = out[all_rows, last_col] = True

        # filter all-False slices
        out &= mask

        return out

    @staticmethod
    def _compute_image_stats_chunked(dataset: 'DatasetReader',
                                     nodata: Number) -> Optional[Dict[str, Any]]:
        """Loop over chunks and accumulate statistics"""
        from rasterio import features, warp, windows
        from shapely import geometry

        total_count = valid_data_count = 0
        tdigest = TDigest()
        sstats = SummaryStats()
        convex_hull = geometry.Polygon()

        block_windows = [w for _, w in dataset.block_windows(1)]

        for w in block_windows:
            with warnings.catch_warnings():
                warnings.filterwarnings('ignore', message='invalid value encountered.*')
                block_data = dataset.read(1, window=w)

            total_count += int(block_data.size)

            valid_data_mask = image.get_valid_mask(block_data, nodata)
            valid_data = block_data[valid_data_mask]

            if valid_data.size == 0:
                continue

            valid_data_count += int(valid_data.size)

            hull_candidates = RasterDriver._hull_candidate_mask(valid_data_mask)
            hull_shapes = (geometry.shape(s) for s, _ in features.shapes(
                np.ones(hull_candidates.shape, 'uint8'),
                mask=hull_candidates,
                transform=windows.transform(w, dataset.transform)
            ))
            convex_hull = geometry.MultiPolygon([convex_hull, *hull_shapes]).convex_hull

            tdigest.update(valid_data)
            sstats.update(valid_data)

        if sstats.count() == 0:
            return None

        convex_hull_wgs = warp.transform_geom(
            dataset.crs, 'epsg:4326', geometry.mapping(convex_hull)
        )

        return {
            'valid_percentage': valid_data_count / total_count * 100,
            'range': (sstats.min(), sstats.max()),
            'mean': sstats.mean(),
            'stdev': sstats.std(),
            'percentiles': tdigest.quantile(np.arange(0.01, 1, 0.01)),
            'convex_hull': convex_hull_wgs
        }

    @staticmethod
    def _compute_image_stats(dataset: 'DatasetReader',
                             nodata: Number) -> Optional[Dict[str, Any]]:
        from rasterio import features, warp
        from shapely import geometry

        raster_data = dataset.read(1)

        valid_data_mask = image.get_valid_mask(raster_data, nodata)
        valid_data = raster_data[valid_data_mask]

        if valid_data.size == 0:
            return None

        hull_candidates = RasterDriver._hull_candidate_mask(valid_data_mask)
        hull_shapes = (geometry.shape(s) for s, _ in features.shapes(
            np.ones(hull_candidates.shape, 'uint8'),
            mask=hull_candidates,
            transform=dataset.transform
        ))
        convex_hull = geometry.MultiPolygon(hull_shapes).convex_hull
        convex_hull_wgs = warp.transform_geom(
            dataset.crs, 'epsg:4326', geometry.mapping(convex_hull)
        )

        return {
            'valid_percentage': valid_data.size / raster_data.size * 100,
            'range': (float(valid_data.min()), float(valid_data.max())),
            'mean': float(valid_data.mean()),
            'stdev': float(valid_data.std()),
            'percentiles': np.percentile(valid_data, np.arange(1, 100)),
            'convex_hull': convex_hull_wgs
        }

    @staticmethod
    @trace('compute_metadata')
    def compute_metadata(raster_path: str, *,
                         extra_metadata: Any = None,
                         use_chunks: bool = None) -> Dict[str, Any]:
        """Read given raster file and compute metadata from it"""
        import rasterio
        from rasterio import warp

        row_data: Dict[str, Any] = {}
        extra_metadata = extra_metadata or {}

        with rasterio.open(raster_path) as src:
            nodata = src.nodata or 0
            bounds = warp.transform_bounds(
                *[src.crs, 'epsg:4326'] + list(src.bounds), densify_pts=21
            )

            if use_chunks is None:
                use_chunks = src.width * src.height > RasterDriver.LARGE_RASTER_THRESHOLD

            if use_chunks and not has_crick:
                warnings.warn('Processing a large raster file, but crick failed to import. '
                              'Reading whole file into memory instead.')
                use_chunks = False

            if use_chunks:
                raster_stats = RasterDriver._compute_image_stats_chunked(src, nodata)
            else:
                raster_stats = RasterDriver._compute_image_stats(src, nodata)

            if raster_stats is None:
                raise ValueError(f'Raster file {raster_path} does not contain any valid data')

            row_data.update(raster_stats)

        row_data['bounds'] = bounds
        row_data['nodata'] = nodata
        row_data['metadata'] = extra_metadata

        return row_data

    @staticmethod
    def _get_resampling_enum(method: str) -> Any:
        from rasterio.enums import Resampling

        if method == 'nearest':
            return Resampling.nearest

        if method == 'linear':
            return Resampling.bilinear

        if method == 'cubic':
            return Resampling.cubic

        if method == 'average':
            return Resampling.average

        raise ValueError(f'unknown resampling method {method}')

    @staticmethod
    @trace('calculate_default_transform')
    def _calculate_default_transform(src_crs: Union[Dict[str, str], str],
                                     target_crs: Union[Dict[str, str], str],
                                     width: int,
                                     height: int,
                                     *bounds: Number) -> Tuple[Affine, int, int]:
        """A more stable version of GDAL's default transform.

        Ensures that the number of pixels along the image's shortest diagonal remains
        the same in both CRS, without enforcing square pixels.

        Bounds are in order (west, south, east, north).
        """
        from rasterio import warp, transform

        if len(bounds) != 4:
            raise ValueError('Bounds must contain 4 values')

        # transform image corners to target CRS
        dst_corner_sw, dst_corner_nw, dst_corner_se, dst_corner_ne = (
            list(zip(*warp.transform(
                src_crs, target_crs,
                [bounds[0], bounds[0], bounds[2], bounds[2]],
                [bounds[1], bounds[3], bounds[1], bounds[3]]
            )))
        )

        # determine inner bounding box of corners in target CRS
        dst_corner_bounds = [
            max(dst_corner_sw[0], dst_corner_nw[0]),
            max(dst_corner_sw[1], dst_corner_se[1]),
            min(dst_corner_se[0], dst_corner_ne[0]),
            min(dst_corner_nw[1], dst_corner_ne[1])
        ]

        # compute target resolution
        dst_corner_transform = transform.from_bounds(*dst_corner_bounds, width=width, height=height)
        target_res = (dst_corner_transform.a, dst_corner_transform.e)

        # get transform spanning whole bounds (not just projected corners)
        dst_bounds = warp.transform_bounds(src_crs, target_crs, *bounds)
        dst_width = math.ceil((dst_bounds[2] - dst_bounds[0]) / target_res[0])
        dst_height = math.ceil((dst_bounds[1] - dst_bounds[3]) / target_res[1])
        dst_transform = transform.from_bounds(*dst_bounds, width=dst_width, height=dst_height)

        return dst_transform, dst_width, dst_height

    @cachedmethod(operator.attrgetter('_raster_cache'))
    @requires_connection
    def _get_raster_tile(self, keys: Tuple[str], *,
                         bounds: Tuple[float, float, float, float] = None,
                         tilesize: Tuple[int, int] = (256, 256),
                         nodata: Number = 0,
<<<<<<< HEAD
                         preserve_values: bool = False) -> np.ndarray:
=======
                         upsampling_method: str,
                         downsampling_method: str) -> np.ndarray:
>>>>>>> dec0d8c6
        """Load a raster dataset from a file through rasterio.

        Heavily inspired by mapbox/rio-tiler
        """
        import rasterio
        from rasterio import transform, windows
        from rasterio.vrt import WarpedVRT

        dst_bounds: Tuple[float, float, float, float]

        path = self.get_datasets(dict(zip(self.available_keys, keys)))
        assert len(path) == 1
        path = path[keys]

        target_crs = 'epsg:3857'
<<<<<<< HEAD

        if preserve_values:
            upsampling_enum = downsampling_enum = self._get_resampling_enum('nearest')
        else:
            upsampling_enum = self._get_resampling_enum(settings.UPSAMPLING_METHOD)
            downsampling_enum = self._get_resampling_enum(settings.DOWNSAMPLING_METHOD)
=======
        upsampling_enum = self._get_resampling_enum(upsampling_method)
>>>>>>> dec0d8c6

        with contextlib.ExitStack() as es:
            try:
                with trace('open_dataset'):
                    src = es.enter_context(rasterio.open(path))
            except OSError:
                raise IOError('error while reading file {}'.format(path))

            # compute default bounds and transform in target CRS
            dst_transform, dst_width, dst_height = self._calculate_default_transform(
                src.crs, target_crs, src.width, src.height, *src.bounds
            )
            dst_res = (dst_transform.a, dst_transform.e)
            dst_bounds = transform.array_bounds(dst_height, dst_width, dst_transform)

            if bounds is None:
                bounds = dst_bounds

            # update bounds to fit the whole tile
            vrt_bounds = [
                min(dst_bounds[0], bounds[0]),
                min(dst_bounds[1], bounds[1]),
                max(dst_bounds[2], bounds[2]),
                max(dst_bounds[3], bounds[3])
            ]

            # re-compute shape and transform with updated bounds
            vrt_width = math.ceil((vrt_bounds[2] - vrt_bounds[0]) / dst_res[0])
            vrt_height = math.ceil((vrt_bounds[1] - vrt_bounds[3]) / dst_res[1])
            vrt_transform = transform.from_bounds(*vrt_bounds, width=vrt_width, height=vrt_height)

            # construct VRT
            vrt = es.enter_context(
                WarpedVRT(
                    src, crs=target_crs, resampling=upsampling_enum, init_dest_nodata=True,
                    src_nodata=nodata, nodata=nodata, transform=vrt_transform, width=vrt_width,
                    height=vrt_height
                )
            )

            # compute output window
            out_window = windows.from_bounds(*bounds, transform=vrt_transform)

            # prevent expensive loads of very sparse data
            window_ratio = dst_width / out_window.width * dst_height / out_window.height

            if window_ratio < 0.001:
                raise exceptions.TileOutOfBoundsError('data covers less than 0.1% of tile')

            # determine whether we are upsampling or downsampling
            if window_ratio > 1:
                resampling_enum = upsampling_enum
            else:
<<<<<<< HEAD
                resampling_enum = downsampling_enum
=======
                resampling_enum = self._get_resampling_enum(downsampling_method)
>>>>>>> dec0d8c6

            # read data
            with warnings.catch_warnings(), trace('read_from_vrt'):
                warnings.filterwarnings('ignore', message='invalid value encountered.*')
                arr = vrt.read(1, resampling=resampling_enum, window=out_window, out_shape=tilesize)

            assert arr.shape == tilesize, arr.shape

        return arr

    @trace('get_raster_tile')
    def get_raster_tile(self, keys: Union[Sequence[str], Mapping[str, str]], *,
                        bounds: Sequence[float] = None,
                        tilesize: Sequence[int] = (256, 256),
                        nodata: Number = 0,
                        preserve_values: bool = False) -> np.ndarray:
        """Load tile with given keys or metadata"""
        # make sure all arguments are hashable
        settings = get_settings()
        _keys = self._key_dict_to_sequence(keys)
        return self._get_raster_tile(
            tuple(_keys),
            bounds=tuple(bounds) if bounds else None,
            tilesize=tuple(tilesize),
            nodata=nodata,
<<<<<<< HEAD
            preserve_values=preserve_values
=======
            upsampling_method=settings.UPSAMPLING_METHOD,
            downsampling_method=settings.DOWNSAMPLING_METHOD,
>>>>>>> dec0d8c6
        )<|MERGE_RESOLUTION|>--- conflicted
+++ resolved
@@ -287,15 +287,12 @@
     @cachedmethod(operator.attrgetter('_raster_cache'))
     @requires_connection
     def _get_raster_tile(self, keys: Tuple[str], *,
+                         upsampling_method: str,
+                         downsampling_method: str,
                          bounds: Tuple[float, float, float, float] = None,
                          tilesize: Tuple[int, int] = (256, 256),
                          nodata: Number = 0,
-<<<<<<< HEAD
                          preserve_values: bool = False) -> np.ndarray:
-=======
-                         upsampling_method: str,
-                         downsampling_method: str) -> np.ndarray:
->>>>>>> dec0d8c6
         """Load a raster dataset from a file through rasterio.
 
         Heavily inspired by mapbox/rio-tiler
@@ -311,16 +308,12 @@
         path = path[keys]
 
         target_crs = 'epsg:3857'
-<<<<<<< HEAD
 
         if preserve_values:
             upsampling_enum = downsampling_enum = self._get_resampling_enum('nearest')
         else:
-            upsampling_enum = self._get_resampling_enum(settings.UPSAMPLING_METHOD)
-            downsampling_enum = self._get_resampling_enum(settings.DOWNSAMPLING_METHOD)
-=======
-        upsampling_enum = self._get_resampling_enum(upsampling_method)
->>>>>>> dec0d8c6
+            upsampling_enum = self._get_resampling_enum(upsampling_method)
+            downsampling_enum = self._get_resampling_enum(downsampling_method)
 
         with contextlib.ExitStack() as es:
             try:
@@ -374,11 +367,7 @@
             if window_ratio > 1:
                 resampling_enum = upsampling_enum
             else:
-<<<<<<< HEAD
                 resampling_enum = downsampling_enum
-=======
-                resampling_enum = self._get_resampling_enum(downsampling_method)
->>>>>>> dec0d8c6
 
             # read data
             with warnings.catch_warnings(), trace('read_from_vrt'):
@@ -398,16 +387,13 @@
         """Load tile with given keys or metadata"""
         # make sure all arguments are hashable
         settings = get_settings()
-        _keys = self._key_dict_to_sequence(keys)
+        key_sequence = self._key_dict_to_sequence(keys)
         return self._get_raster_tile(
-            tuple(_keys),
+            tuple(key_sequence),
             bounds=tuple(bounds) if bounds else None,
             tilesize=tuple(tilesize),
             nodata=nodata,
-<<<<<<< HEAD
-            preserve_values=preserve_values
-=======
+            preserve_values=preserve_values,
             upsampling_method=settings.UPSAMPLING_METHOD,
-            downsampling_method=settings.DOWNSAMPLING_METHOD,
->>>>>>> dec0d8c6
+            downsampling_method=settings.DOWNSAMPLING_METHOD
         )